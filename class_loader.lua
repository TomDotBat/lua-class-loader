<<<<<<< HEAD
=======
--[[-----------------------------------------------------------------------------
    Copyright 2021 Thomas (Tom.bat) O'Sullivan

    Licensed under the Apache License, Version 2.0 (the "License");
    you may not use this file except in compliance with the License.

    You may obtain a copy of the License at:
        http://www.apache.org/licenses/LICENSE-2.0

    Unless required by applicable law or agreed to in writing, software
    distributed under the License is distributed on an "AS IS" BASIS,
    WITHOUT WARRANTIES OR CONDITIONS OF ANY KIND, either express or implied.

    See the License for the specific language governing permissions and
    limitations under the License.
-------------------------------------------------------------------------------]]

local function isstring(value)
    return type(value) == "string"
end

local function istable(value)
    return type(value) == "table"
end

>>>>>>> 00105981
local ClassLoader = {}

local packages = {}
local currentPackage, currentFile
local baseDirectory

local realmReplacements = {
    ["cl_"] = "",
    ["sv_"] = "",
    ["sh_"] = ""
}

local function packageNameToObjectName(packageName)
    return packageName
        :match("[^.]+$") --Get the last item from the package name
        :gsub("%a%a_", realmReplacements) --Strip realm prefixes
        :gsub("^%l", string.upper) --Capitalise first letter
        :gsub("_%l", string.upper) --Capitalise every letter with an underscore before
        :gsub("%_", "") --Remove all underscores
end

local function stripLastItemFromPackageName(packageName)
    return packageName:sub(1,
        -(#packageName:match("[^.]+$") --Get the length of the last item from the location
            + 2))
end

do
    local function locationAsAbsolute(location)
        return location:find(".", 1, true)
            and location
            or currentPackage.__name .. "." .. location
    end

    local function packageNameAsDirectoryPath(packageName)
        return baseDirectory
            .. packageName:gsub("%.", "/")
            .. "/"
    end

    local function importPackage(packageName)
        if not packages[packageName] then
            ClassLoader.LoadDirectory(packageNameAsDirectoryPath(packageName), true)
        end

        local objects = {}

        for objectName, object in pairs(packages[packageName]) do
            if objectName:sub(2) ~= "__" then
                currentFile[objectName] = object
                table.insert(objects, object)
            end
        end

        return objects
    end

    local function addObjectToCurrentFile(objectPackage, objectName)
        if not objectPackage[objectName] then
            objectPackage[objectName] = {}
        end

        local object = objectPackage[objectName]

        if currentFile then
            currentFile[objectName] = object
        end

        return object
    end

    function ClassLoader.ImportObject(location)
        assert(isstring(location), "Objects may only be imported by their location")

        location = locationAsAbsolute(location)

        local packageName = stripLastItemFromPackageName(location)

        if location:sub(-1) == "*" then
            return importPackage(packageName)
        end

        return addObjectToCurrentFile(ClassLoader.GetPackage(packageName),
            packageNameToObjectName(location))
    end
end

do
    local function getCurrentFileObject()
        return currentPackage[currentFile.__objectName]
    end

    local function instantiateClass(class)
        assert(class, "The class constructor must be called with a colon")
        return setmetatable({}, class)
    end

    local baseEnvironment = {
        Import = ClassLoader.ImportObject,
        Class = function()
            local class = getCurrentFileObject()
            class.__type = "Class"
            class.__isClass = true
            class.__index = class

            class.New = instantiateClass
            class.Extends = ClassLoader.ExtendObject

            return class
        end,
        Singleton = function(aa)
            local singleton = getCurrentFileObject()
            singleton.__type = "Singleton"
            singleton.__isSingleton = true

            return singleton
        end,
        Enum = function()
            local enum = getCurrentFileObject()
            enum.__type = "Enum"
            enum.__isEnum = true

            return enum
        end
    }

    baseEnvironment.__index = baseEnvironment

    function ClassLoader.GetPackage(packageName)
        assert(isstring(packageName), "The package location must be provided as a string")

        if packages[packageName] then
            return packages[packageName]
        end

        local package = {
            __name = packageName,
            __type = "Package",
            __isPackage = true,
            _G = _G
        }

        package.__index = package
        setmetatable(package, baseEnvironment)

        packages[packageName] = package
        return package
    end
end

function ClassLoader.ExtendObject(class, super)
    assert(istable(class), "The class being extended must be a table")

    if not istable(super) then
        assert(isstring(super), "Classes may only be extended by objects or names")

        super = ClassLoader.ImportObject(super)
        assert(istable(super), "The super class name didn't resolve to an object")
    end

    class.__super = super
    setmetatable(class, super)

    return class
end

do
    local function filePathToObjectPackageName(filePath)
        return filePath
            :sub(#baseDirectory + 1) --Strip the base directory
            :sub(1, (filePath:sub(-4) == ".lua") and -5 or -1) --Strip the file extension if it's present
            :gsub("%/", ".") --Replace all forward slashes with dots
    end

    local function filePathToObjectPackageAndName(filePath)
        local location = filePathToObjectPackageName(filePath)

        return stripLastItemFromPackageName(location),
            packageNameToObjectName(location)
    end

    local function createFileEnvironment(filePath, packageName, objectName)
        currentFile = setmetatable({
            __objectName = objectName
        }, currentPackage)

        return currentFile
    end

    local function registerObject(packageName, objectName, object)
        assert(istable(object), "Invalid object returned by: " .. packageName  .. "." .. objectName)

        object.__name = objectName
        object.__package = packageName

        if object.Extends == ClassLoader.ExtendObject then
            object.Extends = nil
        end

        currentPackage[objectName] = object
    end

    local function preparePackage(directory, files)
        local packageName = filePathToObjectPackageName(directory):sub(1, -2)
        local package = ClassLoader.GetPackage(packageName)

        for _, fileName in ipairs(files) do
            local objectName = packageNameToObjectName(fileName:sub(1, -5))
            package[objectName] = package[objectName] or {}
        end

        return package
    end

    local function loadFile(filePath)
        local packageName, objectName = filePathToObjectPackageAndName(filePath)

        local file = CompileFile(filePath)
        debug.setfenv(file, createFileEnvironment(filePath, packageName, objectName))

        registerObject(packageName, objectName, file())
    end

    local function loadFiles(directory, files)
        for i, fileName in ipairs(files) do
            if fileName:sub(-4) == ".lua" then
                local filePath = directory .. fileName

                if CLIENT then
                    loadFile(filePath)
                else
                    if fileName:StartWith("cl_") then
                        AddCSLuaFile(filePath)
                    elseif fileName:StartWith("sh_") then
                        AddCSLuaFile(filePath)
                        loadFile(filePath)
                    else
                        loadFile(filePath)
                    end
                end
            end
        end
    end

    local function loadDirectory(directory, importMode)
        assert(isstring(directory), "The directory to load must be provided as a string")

        local files, directories = file.Find(directory .. "*", "LUA")

        if importMode then
            preparePackage(directory, files)
            return
        else
            currentPackage = preparePackage(directory, files)
        end

        loadFiles(directory, files)

        for i, directoryName in ipairs(directories) do
            loadDirectory(directory .. directoryName .. "/")
        end
    end

    ClassLoader.LoadDirectory = loadDirectory
end

do
    local function cleanUpPackages()
        for packageName, package in pairs(packages) do
            setmetatable(package, nil)

            if not next(package, "__name") then --Name is the last default key
                packages[packageName] = nil
            end
        end
    end

    local function callEntryPoint(classLocation)
        local startClass = ClassLoader.ImportObject(classLocation)

        assert(startClass.__type, "The start class couldn't be found at: " .. classLocation)
        assert(startClass.__isSingleton, "The start class may only be a singleton")
        assert(startClass.Main, "The start class doesn't have a main method")

        startClass:Main()
    end

    function ClassLoader.Bootstrap(directory, startClassLocation)
        assert(isstring(directory), "The base directory must be provided as a string")
        assert(isstring(startClassLocation), "The start class location must be provided as a string")

        baseDirectory = directory:sub(-1) == "/" and directory or directory .. "/"

        ClassLoader.LoadDirectory(baseDirectory)

        cleanUpPackages()
        callEntryPoint(startClassLocation)

        currentPackage, currentFile, baseEnvironment = nil, nil, nil
        collectgarbage()
    end
end

return ClassLoader<|MERGE_RESOLUTION|>--- conflicted
+++ resolved
@@ -1,5 +1,3 @@
-<<<<<<< HEAD
-=======
 --[[-----------------------------------------------------------------------------
     Copyright 2021 Thomas (Tom.bat) O'Sullivan
 
@@ -17,15 +15,6 @@
     limitations under the License.
 -------------------------------------------------------------------------------]]
 
-local function isstring(value)
-    return type(value) == "string"
-end
-
-local function istable(value)
-    return type(value) == "table"
-end
-
->>>>>>> 00105981
 local ClassLoader = {}
 
 local packages = {}
